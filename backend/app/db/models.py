"""
SQLAlchemy ORM Models

Database models for PostgreSQL implementation.
These map to database tables and handle persistence.
"""

from datetime import datetime
from sqlalchemy import (
    Column,
    String,
    Integer,
    DateTime,
    ForeignKey,
    Text,
    Enum as SQLEnum,
    Table,
    Boolean,
    Numeric,
<<<<<<< HEAD
=======
    CheckConstraint,
>>>>>>> 4ff80915
)
from sqlalchemy.dialects.postgresql import JSON
from sqlalchemy.orm import relationship
from app.db.base import Base
from app.core.models import DifficultyLevel, DocumentStatus, VoteType


# Junction table for deck-topic many-to-many relationship
deck_topics = Table(
    "deck_topics",
    Base.metadata,
    Column("deck_id", String(36), ForeignKey("decks.id", ondelete="CASCADE"), primary_key=True),
    Column("topic_id", String(36), ForeignKey("topics.id", ondelete="CASCADE"), primary_key=True),
    Column("created_at", DateTime, default=datetime.utcnow, nullable=False),
)

# Junction table for card-topic many-to-many relationship
card_topics = Table(
    "card_topics",
    Base.metadata,
    Column("card_id", String(36), ForeignKey("cards.id", ondelete="CASCADE"), primary_key=True),
    Column("topic_id", String(36), ForeignKey("topics.id", ondelete="CASCADE"), primary_key=True),
    Column("created_at", DateTime, default=datetime.utcnow, nullable=False),
)


class UserModel(Base):
    """User table model."""

    __tablename__ = "users"

    id = Column(String(36), primary_key=True)
    email = Column(String(255), unique=True, nullable=False, index=True)
    name = Column(String(100), nullable=False)
    password_hash = Column(String(255), nullable=False)
    created_at = Column(DateTime, default=datetime.utcnow, nullable=False)
    updated_at = Column(DateTime, default=datetime.utcnow, onupdate=datetime.utcnow, nullable=False)

    # Relationships
    decks = relationship("DeckModel", back_populates="user", cascade="all, delete-orphan")
    documents = relationship("DocumentModel", back_populates="user", cascade="all, delete-orphan")


class DeckModel(Base):
    """Deck table model."""

    __tablename__ = "decks"

    id = Column(String(36), primary_key=True)
    user_id = Column(String(36), ForeignKey("users.id", ondelete="CASCADE"), nullable=False, index=True)
    title = Column(String(200), nullable=False)
    description = Column(Text, default="")
    category = Column(String(100), nullable=False, index=True)
    difficulty = Column(SQLEnum(DifficultyLevel), nullable=False, index=True)
    card_count = Column(Integer, default=0, nullable=False)
    created_at = Column(DateTime, default=datetime.utcnow, nullable=False)
    updated_at = Column(DateTime, default=datetime.utcnow, onupdate=datetime.utcnow, nullable=False)

    # Relationships
    user = relationship("UserModel", back_populates="decks")
    cards = relationship("CardModel", back_populates="deck", cascade="all, delete-orphan")
    topics = relationship("TopicModel", secondary=deck_topics, back_populates="decks")


class CardModel(Base):
    """Flashcard table model."""

    __tablename__ = "cards"

    id = Column(String(36), primary_key=True)
    deck_id = Column(String(36), ForeignKey("decks.id", ondelete="CASCADE"), nullable=False, index=True)
    question = Column(Text, nullable=False)
    answer = Column(Text, nullable=False)
    source = Column(String(500), nullable=False)  # REQUIRED: Document reference
    source_url = Column(String(500), nullable=True)

    # Spaced repetition fields
    ease_factor = Column(Numeric(precision=4, scale=2), nullable=False, default=2.5)
    interval_days = Column(Integer, nullable=False, default=0)
    repetitions = Column(Integer, nullable=False, default=0)
    next_review_date = Column(DateTime, nullable=True)
    is_learning = Column(Boolean, nullable=False, default=True)

    created_at = Column(DateTime, default=datetime.utcnow, nullable=False)
    updated_at = Column(DateTime, default=datetime.utcnow, onupdate=datetime.utcnow, nullable=False)
    # Spaced repetition fields (SM-2 algorithm)
    ease_factor = Column(Numeric(precision=4, scale=2), nullable=False, server_default='2.5')
    interval_days = Column(Integer, nullable=False, server_default='0')
    repetitions = Column(Integer, nullable=False, server_default='0')
    next_review_date = Column(DateTime, nullable=True)
    is_learning = Column(Boolean, nullable=False, server_default='true')

    # Relationships
    deck = relationship("DeckModel", back_populates="cards")
    topics = relationship("TopicModel", secondary=card_topics, back_populates="cards")
    reviews = relationship("CardReviewModel", back_populates="card", cascade="all, delete-orphan")


class TopicModel(Base):
    """Topic table model."""

    __tablename__ = "topics"

    id = Column(String(36), primary_key=True)
    name = Column(String(100), unique=True, nullable=False, index=True)
    description = Column(String(500), nullable=True)
    created_at = Column(DateTime, default=datetime.utcnow, nullable=False)
    updated_at = Column(DateTime, default=datetime.utcnow, onupdate=datetime.utcnow, nullable=False)

    # Relationships
    decks = relationship("DeckModel", secondary=deck_topics, back_populates="topics")
    cards = relationship("CardModel", secondary=card_topics, back_populates="topics")


class DocumentModel(Base):
    """Document table model."""

    __tablename__ = "documents"

    id = Column(String(36), primary_key=True)
    user_id = Column(String(36), ForeignKey("users.id", ondelete="CASCADE"), nullable=False, index=True)
    filename = Column(String(255), nullable=False)
    file_path = Column(String(500), nullable=False)
    status = Column(SQLEnum(DocumentStatus), default=DocumentStatus.UPLOADED, nullable=False, index=True)
    deck_id = Column(String(36), ForeignKey("decks.id", ondelete="SET NULL"), nullable=True)
    processed_at = Column(DateTime, nullable=True)
    error_message = Column(Text, nullable=True)
    created_at = Column(DateTime, default=datetime.utcnow, nullable=False)
    updated_at = Column(DateTime, default=datetime.utcnow, onupdate=datetime.utcnow, nullable=False)

    # Relationships
    user = relationship("UserModel", back_populates="documents")


class UserFCMTokenModel(Base):
    """User FCM Token table model."""

    __tablename__ = "user_fcm_tokens"

    id = Column(String(36), primary_key=True)
    user_id = Column(String(36), ForeignKey("users.id", ondelete="CASCADE"), nullable=False, index=True)
    fcm_token = Column(Text, unique=True, nullable=False)
    device_type = Column(String(20), nullable=False)
    device_name = Column(String(255), nullable=True)
    is_active = Column(Boolean, default=True, nullable=False)
    created_at = Column(DateTime, default=datetime.utcnow, nullable=False)
    updated_at = Column(DateTime, default=datetime.utcnow, onupdate=datetime.utcnow, nullable=False)
    last_used_at = Column(DateTime, default=datetime.utcnow, nullable=False)


class NotificationModel(Base):
    """Notification table model."""

    __tablename__ = "notifications"

    id = Column(String(36), primary_key=True)
    user_id = Column(String(36), ForeignKey("users.id", ondelete="CASCADE"), nullable=False, index=True)
    type = Column(String(20), nullable=False)
    title = Column(String(255), nullable=False)
    message = Column(Text, nullable=False)
    action_url = Column(String(512), nullable=True)
    notification_metadata = Column('metadata', JSON, nullable=True)  # Using 'notification_metadata' to avoid SQLAlchemy reserved name
    image_url = Column(String(512), nullable=True)
    read = Column(Boolean, default=False, nullable=False)
    sent_at = Column(DateTime, default=datetime.utcnow, nullable=False)
    read_at = Column(DateTime, nullable=True)
    fcm_message_id = Column(String(255), nullable=True)
    created_at = Column(DateTime, default=datetime.utcnow, nullable=False)


<<<<<<< HEAD
=======
class CardReviewModel(Base):
    """Card Review table model."""

    __tablename__ = "card_reviews"

    id = Column(String(36), primary_key=True)
    card_id = Column(String(36), ForeignKey("cards.id", ondelete="CASCADE"), nullable=False, index=True)
    user_id = Column(String(36), ForeignKey("users.id", ondelete="CASCADE"), nullable=False, index=True)
    review_date = Column(DateTime, default=datetime.utcnow, nullable=False)
    quality = Column(Integer, nullable=False)
    ease_factor = Column(Numeric(precision=4, scale=2), nullable=False)
    interval_days = Column(Integer, nullable=False)
    repetitions = Column(Integer, nullable=False, default=0)
    created_at = Column(DateTime, default=datetime.utcnow, nullable=False)

    __table_args__ = (
        CheckConstraint('quality >= 0 AND quality <= 5', name='check_quality_range'),
    )

    # Relationships
    card = relationship("CardModel", back_populates="reviews")


>>>>>>> 4ff80915
class StudySessionModel(Base):
    """Study Session table model."""

    __tablename__ = "study_sessions"

    id = Column(String(36), primary_key=True)
    user_id = Column(String(36), ForeignKey("users.id", ondelete="CASCADE"), nullable=False, index=True)
    deck_id = Column(String(36), ForeignKey("decks.id", ondelete="CASCADE"), nullable=False, index=True)
<<<<<<< HEAD
    started_at = Column(DateTime, default=datetime.utcnow, nullable=False)
    ended_at = Column(DateTime, nullable=True)
    cards_reviewed = Column(Integer, default=0, nullable=False)
    cards_correct = Column(Integer, default=0, nullable=False)
    cards_incorrect = Column(Integer, default=0, nullable=False)
    total_duration_seconds = Column(Integer, nullable=True)
    session_type = Column(String(50), default='review', nullable=False)
    created_at = Column(DateTime, default=datetime.utcnow, nullable=False)


class CardReviewModel(Base):
    """Card Review table model."""

    __tablename__ = "card_reviews"

    id = Column(String(36), primary_key=True)
    card_id = Column(String(36), ForeignKey("cards.id", ondelete="CASCADE"), nullable=False, index=True)
    user_id = Column(String(36), ForeignKey("users.id", ondelete="CASCADE"), nullable=False, index=True)
    review_date = Column(DateTime, default=datetime.utcnow, nullable=False)
    quality = Column(Integer, nullable=False)  # 0-5
    ease_factor = Column(Numeric(precision=4, scale=2), nullable=False)
    interval_days = Column(Integer, nullable=False)
    repetitions = Column(Integer, default=0, nullable=False)
    created_at = Column(DateTime, default=datetime.utcnow, nullable=False)
=======
    started_at = Column(DateTime, default=datetime.utcnow, nullable=False, index=True)
    ended_at = Column(DateTime, nullable=True)
    cards_reviewed = Column(Integer, nullable=False, default=0)
    cards_correct = Column(Integer, nullable=False, default=0)
    cards_incorrect = Column(Integer, nullable=False, default=0)
    total_duration_seconds = Column(Integer, nullable=True)
    session_type = Column(String(50), nullable=False, default='review')
    created_at = Column(DateTime, default=datetime.utcnow, nullable=False)


class DeckCommentModel(Base):
    """Deck Comment table model."""

    __tablename__ = "deck_comments"

    id = Column(String(36), primary_key=True)
    deck_id = Column(String(36), ForeignKey("decks.id", ondelete="CASCADE"), nullable=False, index=True)
    user_id = Column(String(36), ForeignKey("users.id", ondelete="CASCADE"), nullable=False, index=True)
    content = Column(Text, nullable=False)
    parent_comment_id = Column(String(36), ForeignKey("deck_comments.id", ondelete="CASCADE"), nullable=True, index=True)
    is_edited = Column(Boolean, default=False, nullable=False)
    created_at = Column(DateTime, default=datetime.utcnow, nullable=False, index=True)
    updated_at = Column(DateTime, default=datetime.utcnow, onupdate=datetime.utcnow, nullable=False)

    __table_args__ = (
        CheckConstraint('length(content) <= 5000', name='check_comment_length'),
    )

    # Relationships
    user = relationship("UserModel", foreign_keys=[user_id])
    deck = relationship("DeckModel", foreign_keys=[deck_id])
    parent_comment = relationship("DeckCommentModel", remote_side=[id], foreign_keys=[parent_comment_id])
    replies = relationship("DeckCommentModel", back_populates="parent_comment", foreign_keys=[parent_comment_id])
    votes = relationship("CommentVoteModel", back_populates="comment", cascade="all, delete-orphan")


class CommentVoteModel(Base):
    """Comment Vote table model."""

    __tablename__ = "comment_votes"

    id = Column(String(36), primary_key=True)
    comment_id = Column(String(36), ForeignKey("deck_comments.id", ondelete="CASCADE"), nullable=False, index=True)
    user_id = Column(String(36), ForeignKey("users.id", ondelete="CASCADE"), nullable=False, index=True)
    vote_type = Column(String(10), nullable=False)
    created_at = Column(DateTime, default=datetime.utcnow, nullable=False)
    updated_at = Column(DateTime, default=datetime.utcnow, onupdate=datetime.utcnow, nullable=False)

    __table_args__ = (
        CheckConstraint("vote_type IN ('upvote', 'downvote')", name='check_vote_type'),
        # Unique constraint: one vote per user per comment
        CheckConstraint('1=1', name='uq_comment_user_vote'),  # Will be created as UniqueConstraint in migration
    )

    # Relationships
    comment = relationship("DeckCommentModel", back_populates="votes")
    user = relationship("UserModel", foreign_keys=[user_id])
>>>>>>> 4ff80915
<|MERGE_RESOLUTION|>--- conflicted
+++ resolved
@@ -17,10 +17,7 @@
     Table,
     Boolean,
     Numeric,
-<<<<<<< HEAD
-=======
     CheckConstraint,
->>>>>>> 4ff80915
 )
 from sqlalchemy.dialects.postgresql import JSON
 from sqlalchemy.orm import relationship
@@ -106,12 +103,6 @@
 
     created_at = Column(DateTime, default=datetime.utcnow, nullable=False)
     updated_at = Column(DateTime, default=datetime.utcnow, onupdate=datetime.utcnow, nullable=False)
-    # Spaced repetition fields (SM-2 algorithm)
-    ease_factor = Column(Numeric(precision=4, scale=2), nullable=False, server_default='2.5')
-    interval_days = Column(Integer, nullable=False, server_default='0')
-    repetitions = Column(Integer, nullable=False, server_default='0')
-    next_review_date = Column(DateTime, nullable=True)
-    is_learning = Column(Boolean, nullable=False, server_default='true')
 
     # Relationships
     deck = relationship("DeckModel", back_populates="cards")
@@ -191,8 +182,6 @@
     created_at = Column(DateTime, default=datetime.utcnow, nullable=False)
 
 
-<<<<<<< HEAD
-=======
 class CardReviewModel(Base):
     """Card Review table model."""
 
@@ -216,7 +205,6 @@
     card = relationship("CardModel", back_populates="reviews")
 
 
->>>>>>> 4ff80915
 class StudySessionModel(Base):
     """Study Session table model."""
 
@@ -225,32 +213,6 @@
     id = Column(String(36), primary_key=True)
     user_id = Column(String(36), ForeignKey("users.id", ondelete="CASCADE"), nullable=False, index=True)
     deck_id = Column(String(36), ForeignKey("decks.id", ondelete="CASCADE"), nullable=False, index=True)
-<<<<<<< HEAD
-    started_at = Column(DateTime, default=datetime.utcnow, nullable=False)
-    ended_at = Column(DateTime, nullable=True)
-    cards_reviewed = Column(Integer, default=0, nullable=False)
-    cards_correct = Column(Integer, default=0, nullable=False)
-    cards_incorrect = Column(Integer, default=0, nullable=False)
-    total_duration_seconds = Column(Integer, nullable=True)
-    session_type = Column(String(50), default='review', nullable=False)
-    created_at = Column(DateTime, default=datetime.utcnow, nullable=False)
-
-
-class CardReviewModel(Base):
-    """Card Review table model."""
-
-    __tablename__ = "card_reviews"
-
-    id = Column(String(36), primary_key=True)
-    card_id = Column(String(36), ForeignKey("cards.id", ondelete="CASCADE"), nullable=False, index=True)
-    user_id = Column(String(36), ForeignKey("users.id", ondelete="CASCADE"), nullable=False, index=True)
-    review_date = Column(DateTime, default=datetime.utcnow, nullable=False)
-    quality = Column(Integer, nullable=False)  # 0-5
-    ease_factor = Column(Numeric(precision=4, scale=2), nullable=False)
-    interval_days = Column(Integer, nullable=False)
-    repetitions = Column(Integer, default=0, nullable=False)
-    created_at = Column(DateTime, default=datetime.utcnow, nullable=False)
-=======
     started_at = Column(DateTime, default=datetime.utcnow, nullable=False, index=True)
     ended_at = Column(DateTime, nullable=True)
     cards_reviewed = Column(Integer, nullable=False, default=0)
@@ -307,5 +269,4 @@
 
     # Relationships
     comment = relationship("DeckCommentModel", back_populates="votes")
-    user = relationship("UserModel", foreign_keys=[user_id])
->>>>>>> 4ff80915
+    user = relationship("UserModel", foreign_keys=[user_id])