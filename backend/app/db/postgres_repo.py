--- conflicted
+++ resolved
@@ -12,11 +12,7 @@
 from sqlalchemy.orm import Session
 from sqlalchemy import func, case
 
-<<<<<<< HEAD
-from app.core.models import User, Deck, Card, Document, Topic, UserFCMToken, Notification, StudySession, CardReview
-=======
 from app.core.models import User, Deck, Card, Document, Topic, UserFCMToken, Notification, CardReview, StudySession, DeckComment, CommentVote, VoteType
->>>>>>> 4ff80915
 from app.core.interfaces import (
     UserRepository,
     DeckRepository,
@@ -25,15 +21,10 @@
     TopicRepository,
     UserFCMTokenRepository,
     NotificationRepository,
-<<<<<<< HEAD
-    StudySessionRepository,
-    CardReviewRepository,
-=======
     CardReviewRepository,
     StudySessionRepository,
     DeckCommentRepository,
     CommentVoteRepository,
->>>>>>> 4ff80915
 )
 from app.db.models import (
     UserModel,
@@ -43,15 +34,10 @@
     TopicModel,
     UserFCMTokenModel,
     NotificationModel,
-<<<<<<< HEAD
-    StudySessionModel,
-    CardReviewModel,
-=======
     CardReviewModel,
     StudySessionModel,
     DeckCommentModel,
     CommentVoteModel,
->>>>>>> 4ff80915
     deck_topics,
     card_topics,
 )
@@ -389,191 +375,6 @@
             self.session.delete(model)
             self._update_deck_count(deck_id, increment=-1)
             self.session.commit()
-
-    def get_due_cards(
-        self,
-        deck_id: str,
-        user_id: str,
-        limit: int = 100,
-    ) -> List[Card]:
-        """
-        Get cards due for review in a deck.
-
-        Returns cards where next_review_date is NULL or <= current time.
-        """
-        now = datetime.utcnow()
-
-        # First verify deck belongs to user
-        deck = self.session.query(DeckModel).filter_by(id=deck_id, user_id=user_id).first()
-        if not deck:
-            return []
-
-        # Get due cards (next_review_date is NULL or <= now)
-        models = (
-            self.session.query(CardModel)
-            .filter_by(deck_id=deck_id)
-            .filter(
-                (CardModel.next_review_date.is_(None)) |
-                (CardModel.next_review_date <= now)
-            )
-            .order_by(CardModel.created_at)
-            .limit(limit)
-            .all()
-        )
-        return [self._to_domain(model) for model in models]
-
-    def update_review_status(
-        self,
-        card_id: str,
-        ease_factor: float,
-        interval_days: int,
-        repetitions: int,
-        next_review_date: datetime,
-        is_learning: bool,
-    ) -> None:
-        """Update card's spaced repetition parameters after review."""
-        model = self.session.query(CardModel).filter_by(id=card_id).first()
-        if not model:
-            raise ValueError(f"Card {card_id} not found")
-
-        model.ease_factor = ease_factor
-        model.interval_days = interval_days
-        model.repetitions = repetitions
-        model.next_review_date = next_review_date
-        model.is_learning = is_learning
-        model.updated_at = datetime.utcnow()
-
-        self.session.commit()
-
-    def reset_card_progress(self, card_id: str) -> None:
-        """Reset a card's spaced repetition progress to default values."""
-        model = self.session.query(CardModel).filter_by(id=card_id).first()
-        if not model:
-            raise ValueError(f"Card {card_id} not found")
-
-        model.ease_factor = 2.5
-        model.interval_days = 0
-        model.repetitions = 0
-        model.next_review_date = None
-        model.is_learning = True
-        model.updated_at = datetime.utcnow()
-
-        self.session.commit()
-
-    def reset_deck_progress(self, deck_id: str, user_id: str) -> None:
-        """Reset all cards' spaced repetition progress in a deck."""
-        # First verify deck belongs to user
-        deck = self.session.query(DeckModel).filter_by(id=deck_id, user_id=user_id).first()
-        if not deck:
-            raise ValueError(f"Deck {deck_id} not found or access denied")
-
-        # Reset all cards in the deck
-        self.session.query(CardModel).filter_by(deck_id=deck_id).update(
-            {
-                "ease_factor": 2.5,
-                "interval_days": 0,
-                "repetitions": 0,
-                "next_review_date": None,
-                "is_learning": True,
-                "updated_at": datetime.utcnow(),
-            },
-            synchronize_session=False,
-        )
-        self.session.commit()
-
-    def get_deck_stats(self, deck_id: str, user_id: str) -> dict:
-        """Get study statistics for a deck."""
-        from sqlalchemy import func
-
-        # First verify deck belongs to user
-        deck = self.session.query(DeckModel).filter_by(id=deck_id, user_id=user_id).first()
-        if not deck:
-            raise ValueError(f"Deck {deck_id} not found or access denied")
-
-        now = datetime.utcnow()
-
-        # Get total cards count
-        total_cards = self.session.query(func.count(CardModel.id)).filter_by(deck_id=deck_id).scalar() or 0
-
-        if total_cards == 0:
-            return {
-                "total_cards": 0,
-                "new_cards": 0,
-                "learning_cards": 0,
-                "review_cards": 0,
-                "due_cards": 0,
-                "next_review_date": None,
-                "average_ease_factor": 2.5,
-                "completion_rate": 0.0,
-            }
-
-        # Get new cards (never reviewed)
-        new_cards = (
-            self.session.query(func.count(CardModel.id))
-            .filter_by(deck_id=deck_id)
-            .filter(CardModel.next_review_date.is_(None))
-            .scalar()
-            or 0
-        )
-
-        # Get learning cards (is_learning = true and has been reviewed at least once)
-        learning_cards = (
-            self.session.query(func.count(CardModel.id))
-            .filter_by(deck_id=deck_id, is_learning=True)
-            .filter(CardModel.next_review_date.isnot(None))
-            .scalar()
-            or 0
-        )
-
-        # Get review cards (is_learning = false)
-        review_cards = (
-            self.session.query(func.count(CardModel.id))
-            .filter_by(deck_id=deck_id, is_learning=False)
-            .scalar()
-            or 0
-        )
-
-        # Get due cards (next_review_date is NULL or <= now)
-        due_cards = (
-            self.session.query(func.count(CardModel.id))
-            .filter_by(deck_id=deck_id)
-            .filter(
-                (CardModel.next_review_date.is_(None)) | (CardModel.next_review_date <= now)
-            )
-            .scalar()
-            or 0
-        )
-
-        # Get next review date (earliest future review)
-        next_review_date = (
-            self.session.query(func.min(CardModel.next_review_date))
-            .filter_by(deck_id=deck_id)
-            .filter(CardModel.next_review_date > now)
-            .scalar()
-        )
-
-        # Get average ease factor
-        average_ease_factor = (
-            self.session.query(func.avg(CardModel.ease_factor))
-            .filter_by(deck_id=deck_id)
-            .scalar()
-            or 2.5
-        )
-
-        # Calculate completion rate (cards that have been reviewed at least once)
-        reviewed_cards = total_cards - new_cards
-        completion_rate = (reviewed_cards / total_cards * 100) if total_cards > 0 else 0.0
-
-        return {
-            "total_cards": total_cards,
-            "new_cards": new_cards,
-            "learning_cards": learning_cards,
-            "review_cards": review_cards,
-            "due_cards": due_cards,
-            "next_review_date": next_review_date,
-            "average_ease_factor": float(average_ease_factor),
-            "completion_rate": round(completion_rate, 2),
-        }
 
     def _update_deck_count(self, deck_id: str, increment: int) -> None:
         """Update the card count for a deck."""
@@ -649,11 +450,6 @@
             is_learning=model.is_learning if model.is_learning is not None else True,
             created_at=model.created_at,
             updated_at=model.updated_at,
-            ease_factor=float(model.ease_factor) if model.ease_factor else 2.5,
-            interval_days=model.interval_days if model.interval_days is not None else 0,
-            repetitions=model.repetitions if model.repetitions is not None else 0,
-            next_review_date=model.next_review_date,
-            is_learning=model.is_learning if model.is_learning is not None else True,
         )
 
 
@@ -1166,8 +962,6 @@
         )
 
 
-<<<<<<< HEAD
-=======
 class PostgresCardReviewRepo:
     """PostgreSQL implementation of CardReviewRepository."""
 
@@ -1258,7 +1052,6 @@
         )
 
 
->>>>>>> 4ff80915
 class PostgresStudySessionRepo:
     """PostgreSQL implementation of StudySessionRepository."""
 
@@ -1266,12 +1059,6 @@
         self.session = session
 
     def get(self, session_id: str) -> Optional[StudySession]:
-<<<<<<< HEAD
-        """Get session by ID."""
-        model = self.session.query(StudySessionModel).filter_by(id=session_id).first()
-        return self._to_domain(model) if model else None
-
-=======
         """Get study session by ID."""
         model = self.session.query(StudySessionModel).filter_by(id=session_id).first()
         return self._to_domain(model) if model else None
@@ -1308,7 +1095,6 @@
         )
         return self._to_domain(model) if model else None
 
->>>>>>> 4ff80915
     def create(self, session: StudySession) -> StudySession:
         """Create a new study session."""
         if not session.id:
@@ -1333,11 +1119,7 @@
         return self._to_domain(model)
 
     def update(self, session: StudySession) -> StudySession:
-<<<<<<< HEAD
-        """Update existing session."""
-=======
         """Update existing study session."""
->>>>>>> 4ff80915
         model = self.session.query(StudySessionModel).filter_by(id=session.id).first()
         if not model:
             raise ValueError(f"Study session {session.id} not found")
@@ -1347,45 +1129,17 @@
         model.cards_correct = session.cards_correct
         model.cards_incorrect = session.cards_incorrect
         model.total_duration_seconds = session.total_duration_seconds
-<<<<<<< HEAD
-        model.session_type = session.session_type
-=======
->>>>>>> 4ff80915
-
-        self.session.commit()
-        self.session.refresh(model)
-        return self._to_domain(model)
-
-<<<<<<< HEAD
-    def get_active_session(self, user_id: str, deck_id: str) -> Optional[StudySession]:
-        """Get active (not ended) session for user and deck."""
-        model = (
-            self.session.query(StudySessionModel)
-            .filter_by(user_id=user_id, deck_id=deck_id)
-            .filter(StudySessionModel.ended_at.is_(None))
-            .order_by(StudySessionModel.started_at.desc())
-            .first()
-        )
-        return self._to_domain(model) if model else None
-
-    def get_by_user(
-        self,
-        user_id: str,
-        deck_id: Optional[str] = None,
-        limit: int = 100,
-    ) -> List[StudySession]:
-        """List study sessions for a user."""
-        query = self.session.query(StudySessionModel).filter_by(user_id=user_id)
-
-        if deck_id:
-            query = query.filter_by(deck_id=deck_id)
-
-        models = (
-            query.order_by(StudySessionModel.started_at.desc())
-            .limit(limit)
-            .all()
-        )
-        return [self._to_domain(model) for model in models]
+
+        self.session.commit()
+        self.session.refresh(model)
+        return self._to_domain(model)
+
+    def delete(self, session_id: str) -> None:
+        """Delete a study session."""
+        model = self.session.query(StudySessionModel).filter_by(id=session_id).first()
+        if model:
+            self.session.delete(model)
+            self.session.commit()
 
     @staticmethod
     def _to_domain(model: StudySessionModel) -> StudySession:
@@ -1405,34 +1159,6 @@
         )
 
 
-class PostgresCardReviewRepo:
-    """PostgreSQL implementation of CardReviewRepository."""
-=======
-    def delete(self, session_id: str) -> None:
-        """Delete a study session."""
-        model = self.session.query(StudySessionModel).filter_by(id=session_id).first()
-        if model:
-            self.session.delete(model)
-            self.session.commit()
-
-    @staticmethod
-    def _to_domain(model: StudySessionModel) -> StudySession:
-        """Convert SQLAlchemy model to domain model."""
-        return StudySession(
-            id=model.id,
-            user_id=model.user_id,
-            deck_id=model.deck_id,
-            started_at=model.started_at,
-            ended_at=model.ended_at,
-            cards_reviewed=model.cards_reviewed,
-            cards_correct=model.cards_correct,
-            cards_incorrect=model.cards_incorrect,
-            total_duration_seconds=model.total_duration_seconds,
-            session_type=model.session_type,
-            created_at=model.created_at,
-        )
-
-
 class PostgresDeckCommentRepo:
     """PostgreSQL implementation of DeckCommentRepository."""
 
@@ -1576,28 +1302,10 @@
 
 class PostgresCommentVoteRepo:
     """PostgreSQL implementation of CommentVoteRepository."""
->>>>>>> 4ff80915
 
     def __init__(self, session: Session) -> None:
         self.session = session
 
-<<<<<<< HEAD
-    def create(self, review: CardReview) -> CardReview:
-        """Create a new card review record."""
-        if not review.id:
-            review.id = _generate_id()
-
-        model = CardReviewModel(
-            id=review.id,
-            card_id=review.card_id,
-            user_id=review.user_id,
-            review_date=review.review_date,
-            quality=review.quality,
-            ease_factor=review.ease_factor,
-            interval_days=review.interval_days,
-            repetitions=review.repetitions,
-            created_at=review.created_at,
-=======
     def get(self, vote_id: str) -> Optional[CommentVote]:
         """Get vote by ID."""
         model = self.session.query(CommentVoteModel).filter_by(id=vote_id).first()
@@ -1711,28 +1419,12 @@
             vote_type=vote.vote_type.value,
             created_at=vote.created_at,
             updated_at=vote.updated_at,
->>>>>>> 4ff80915
         )
         self.session.add(model)
         self.session.commit()
         self.session.refresh(model)
         return self._to_domain(model)
 
-<<<<<<< HEAD
-    @staticmethod
-    def _to_domain(model: CardReviewModel) -> CardReview:
-        """Convert SQLAlchemy model to domain model."""
-        return CardReview(
-            id=model.id,
-            card_id=model.card_id,
-            user_id=model.user_id,
-            review_date=model.review_date,
-            quality=model.quality,
-            ease_factor=float(model.ease_factor),
-            interval_days=model.interval_days,
-            repetitions=model.repetitions,
-            created_at=model.created_at,
-=======
     def delete(self, vote_id: str, user_id: str) -> None:
         """Delete a vote with authorization check."""
         model = (
@@ -1765,5 +1457,4 @@
             vote_type=VoteType(model.vote_type),
             created_at=model.created_at,
             updated_at=model.updated_at,
->>>>>>> 4ff80915
         )